--- conflicted
+++ resolved
@@ -330,29 +330,16 @@
         assert type(value) == np.ndarray
 
 
-<<<<<<< HEAD
 def test_view_anndata_setup(save_path):
-=======
-def test_saving(save_path):
-    save_path = os.path.join(save_path, "tmp_adata.h5ad")
->>>>>>> 13678623
     adata = synthetic_iid(run_setup_anndata=False)
     adata.obs["cont1"] = np.random.uniform(5, adata.n_obs)
     adata.obs["cont2"] = np.random.uniform(5, adata.n_obs)
-
-<<<<<<< HEAD
     adata.obs["cont1"][0] = 939543895847598301.423432423523512351234123421341234
     adata.obs["cont2"][1] = 0.12938471298374691827634
 
     adata.obs["cat1"] = np.random.randint(0, 5, adata.n_obs).astype(str)
     adata.obs["cat1"][8] = "asdf"
     adata.obs["cat1"][9] = "f34"
-=======
-    adata.obs["cat1"] = np.random.randint(0, 3, adata.n_obs).astype(str)
-    adata.obs["cat1"][1] = "asdf"
-    adata.obs["cat1"][2] = "f34"
-
->>>>>>> 13678623
     adata.obs["cat2"] = np.random.randint(0, 7, adata.n_obs)
 
     setup_anndata(
@@ -363,8 +350,6 @@
         categorical_covariate_keys=["cat1", "cat2"],
         continuous_covariate_keys=["cont1", "cont2"],
     )
-
-<<<<<<< HEAD
     # test it works with adata
     view_anndata_setup(adata)
 
@@ -395,7 +380,25 @@
     # test it throws error if we dont pass dict, anndata or str in
     with pytest.raises(ValueError):
         view_anndata_setup(0)
-=======
+
+        
+def test_saving(save_path):
+    save_path = os.path.join(save_path, "tmp_adata.h5ad")
+    adata = synthetic_iid(run_setup_anndata=False)
+    adata.obs["cont1"] = np.random.uniform(5, adata.n_obs)
+    adata.obs["cont2"] = np.random.uniform(5, adata.n_obs)
+    adata.obs["cat1"] = np.random.randint(0, 3, adata.n_obs).astype(str)
+    adata.obs["cat1"][1] = "asdf"
+    adata.obs["cat1"][2] = "f34"
+    adata.obs["cat2"] = np.random.randint(0, 7, adata.n_obs)
+
+    setup_anndata(
+        adata,
+        protein_expression_obsm_key="protein_expression",
+        batch_key="batch",
+        labels_key="labels",
+        categorical_covariate_keys=["cat1", "cat2"],
+        continuous_covariate_keys=["cont1", "cont2"],
+    )
     adata.write(save_path)
-    anndata.read(save_path)
->>>>>>> 13678623
+    anndata.read(save_path)